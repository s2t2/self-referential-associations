# Many-to-Many Relationships (using has_many :through) in Rails

## Learning Objectives

* Differentiate between a one-to-many and a many-to-many relationship
* Describe the role of a join table in a many-to-many relationship
* Create a Model to represent a join table
* Use `has_many through` to connect two models via a join model in Rails
* Use a many-to-many relationship to implement a feature in a Rails app

### Screencast of this lesson

[Screencast on Youtube](https://www.youtube.com/watch?v=JxW8lJzLhxI)
[Andy 1](https://youtu.be/PXNrk6m4WRg)
[Andy 2](https://youtu.be/Gr3GV8dUkDE)

### References

* [Rails Guides - Has Many Through](http://guides.rubyonrails.org/association_basics.html#the-has-many-through-association)
* [Tunr Favorites Starter](https://github.com/ga-dc/tunr_rails_many_to_many/tree/favorites-starter)
* [Tunr Favorites Solution](https://github.com/ga-dc/tunr_rails_many_to_many/tree/favorites-solution)

## Many-to-Many Relationships (10 minutes / 0:10)

Many-to-many relationships are fairly common in apps. Examples might include:

* posts have many categories, categories have many posts
* groups have many photos, photos have many groups
* playlists have many songs, songs can be in many playlists

Unlike 1-to-many relationships, we can't just add a foreign key to one of the
two tables (the `belongs_to` table) to store these associations. We'd run into a
problem where the column would need to store multiple ids, rather than just the
one id in a one-to-many relationship.

Instead, we must create a new table, a *join table* to store these associations.

## Join Tables (10 minutes / 0:20)

A join table is a separate intermediate table in our DB whose job is to store information
about the relationship between our two models of the many-to-many. For each
many-to-many relationship, we'll need one join table.

> Why are they called "join tables"? On a database level, join tables are created using SQL methods like `INNER JOIN` and `OUTER JOIN`. Learn more about them [here](http://www.sql-join.com/).

At a minimum, each join table should have two foreign_key columns, for the tables
it's joining. e.g., for Favorites, we should have a `song_id` column and
a `user_id` column.

We can add additional columns as needed to store additional information about
the relationship. For example, we may choose to add a `num_guests` column which
stores an integer indicating how many guests a particular user will be bringing to an event.

## Join Models & Tables

In rails, we should always create a model to represent our join table. The name
can technically be anything we want, but really the model name should be as
descriptive as possible, and indicate that it represents an *association*.

### YOU DO: Naming Join Tables (10 minutes / 0:30)

In pairs, spend **5 minutes** answering the following questions for the below list of models...  
  1. What would a many-to-many relationship look like between these two models?
  2. What would be a descriptive name for their resulting join table?
<<<<<<< HEAD
  3. Are there any additional columns you could add to the join table (e.g., `num_guests`)?

Models    
  1. Students and Courses  
  2. Doctors and Patients  
  3. Posts and Categories  
  4. Songs and Playlists  
  5. Authors and Books
=======
  3. What would be a useful additional column to include in the join table (e.g., `num_guests`)?

Models  
  1. Authors and Books
  2. Students and Courses  
  3. Doctors and Patients  
  4. Posts and Categories  
  5. Songs and Playlists  
>>>>>>> 2c7982d7

### Generating the Model / Migration (10 minutes / 0:40)

> We will be using Attendances as the in-class example. I encourage you NOT to code along -- just watch. You will have the chance to implement this during in-class exercises with Tunr.  

Attendances represent the many-to-many relationship between Users and Events. Let's quickly set up those two models...

```bash
$ rails g model User username:string age:integer
$ rails g model Event title:string location:string
```

We generate the model just like any other. If we specify the attributes (i.e.,
columns on the command line) Rails will automatically generate the correct
migration for us.

First the model file...  

```rb
# models/attendance.rb

class Attendance < ActiveRecord::Base
  # Associations to come later...
end
```

Now the migration...  

```bash
$ rails g migration create_attendances
```

```rb
# db/migrate/*****_create_attendances.rb

class CreateAttendances < ActiveRecord::Migration
  def change
    create_table :attendances do |t|
      t.integer :num_guests, null: false
      t.references :user, index: true, foreign_key: true
      t.references :event, index: true, foreign_key: true

      t.timestamps null: false
    end
  end
end
```

> **What is `t.references`?** It does the same thing as writing out `belongs_to :model`.

This will generate an Attendance model, with `user_id`, `event_id` and
`num_guest` columns.

### YOU DO: Create the Favorite Model and Migration in Tunr (20 minutes / 1:00)

[Here's some starter code](https://github.com/ga-dc/tunr_rails_many_to_many/tree/favorites-starter). Make sure to work off the `favorites-starter` branch.

Take **15 minutes** to create a model / migration for the `Favorite` model. It should have `song_id`
and `user_id` columns.

### BREAK (10 minutes / 1:10)

### Adding the AR Relationships (10 minutes / 1:20)

Once we create our join model, we need to update our other models to indicate
the associations between them.

For example, in our Users/Events example, we should have this:

```ruby
# models/attendance.rb
class Attendance < ActiveRecord::Base
  belongs_to :event
  belongs_to :user
end

# models/event.rb
class Event < ActiveRecord::Base
  has_many :attendances
  has_many :users, through: :attendances
end

# models/user.rb
class User < ActiveRecord::Base
  has_many :attendances
  has_many :events, through: :attendances
end
```

> Users and Events are only associated with each other through Attendance. They are not directly connected with each other.

### YOU DO: Update our Models (10 minutes / 1:30)

Take **5 minutes** to update the Song, User and Favorite models to ensure we have the
correct associations.

### Testing our Association (10 minutes / 1:40)

It's a good idea to use the `rails console` to test creating our associations.

Here's an example of using the association of users / events:

```ruby
bob = User.create({username: "Bob", age: 25})
carly = User.create({username: "Carly", age: 28})

prom = Event.create({title: "Under the Sea: 2015 Prom", location: "Greenville High School"})
after_party = Event.create({title: "Eve's Awesome After-party", location: "Super Secret!" })
brunch = Event.create({title: "BRUNCH!", location: "IHOP" })

# What does this return right now?
bob.events

# We can create the association directly
bob_going_to_the_prom = Attendance.create(user: bob, event: prom, num_guests: 1)

# Or using helper functionality:
bob.attendances.create(event: after_party, num_guests: 0) # bob's going alone :(

# or the other way
brunch.attendances.create(user: carly, num_guests: 10)
prom.attendances.create(user: carly, num_guests: 1)

# to see who's going to an event:
prom.users
after_party.users
brunch.users


# to see a user's events
bob.events
carly.events

# to delete an association
Attendance.find_by(user: bob, event: prom).destroy # will only destroy the first one that matches

Attendance.where(user: bob, event: prom).destroy_all # will destroy all that match
prom.attendances.where(user: bob).destroy_all
```
### BREAK (10 minutes / 1:50)

### Updating The Controller (15 minutes / 2:05)

So we've been able to generate associations between our models via Pry. But what about our end users? How would somebody go about creating/removing a favorite on Tunr?
* We need to add that functionality by modifying our controller, view and routes.

Let's take a look at `songs_controller.rb`...
* What do we currently have in here?
* Can we use any of these actions to handle adding/removing songs? Or do we need to add something new?

```rb
class SongsController < ApplicationController
  # index
  def index
    @songs = Song.all
  end

  # new
  def new
    @artist = Artist.find(params[:artist_id])
    @song = Song.new
  end

  # create
  def create
    @artist = Artist.find(params[:artist_id])
    @song = Song.create!(song_params.merge(artist: @artist))
    redirect_to artist_song_path(@artist, @song)
  end

  #show
  def show
    @song = Song.find(params[:id])
  end

  # edit
  def edit
    @song = Song.find(params[:id])
  end

  # update
  def update
    @song = Song.find(params[:id])
    @artist = Artist.find(params[:artist_id])
    @song.update(song_params.merge(artist: @artist))
    redirect_to artist_song_path(@song.artist, @song)
  end

  # destroy
  def destroy
    @song = Song.find(params[:id])
    @song.destroy
    redirect_to songs_path
  end

  private
  def song_params
    params.require(:song).permit(:title, :album, :preview_url, :artist_id)
  end
end
```

We have CRUD functionality for the songs themselves, but that's about it.
* We need to add some actions to our controller that handle this additional functionality. You'll do that for Tunr in the next exercise.
* These will not correspond to RESTful routes.
* In actuality, we could make a `favorites_controller` that handles all our favoriting behavior. In this case, however, we're going to accomplish that via our `songs_controller`.

There's more to this than just updating the Songs controller, but we've done some of the work for you...

```rb
# config/routes.rb

Rails.application.routes.draw do
  devise_for :users
  root to: 'artists#index'
  get '/songs', to: 'songs#index'
  resources :artists do
    resources :songs
    resources :genres
  end

  resources :songs do
    member do
      post 'add_favorite'
      delete 'remove_favorite'
    end
  end
end
```

```rb
# app/views/artists/show.html.erb

<h2><%= @artist.name %> <a href="/artists/<%= @artist.id %>/edit">(edit)</a></h2>
<h4><%= @artist.nationality %></h4>

<img class='artist-photo' src="<%= @artist.photo_url %>">

<h3>Songs <%= link_to "(+)", new_artist_song_path(@artist) %></h3>
<ul>
  <% @artist.songs.each do |song| %>
    <li>
      <%= link_to "#{song.title} (#{song.album})", artist_song_path(@artist, song) %>
      <% if song.favorites.length > 0 %>
        <%= link_to "&hearts;".html_safe, remove_favorite_song_path(song), method: :delete, class: "fav" %>
      <% else %>
        <%= link_to "&hearts;".html_safe, add_favorite_song_path(song), method: :post, class: "no-fav" %>
      <% end %>
    </li>
  <% end %>
</ul>
```


### YOU DO: Update Songs Controller (20 minutes / 2:25)

Take **15 minutes** to update the `add_favorite` and `remove_favorite` actions in the Songs controller to
favorite and un-favorite a song. Look at the `artists/show.html.erb`
view to see how we route to these actions.

Below are some line-by-line instructions on how to implement `add_favorite` and `remove_favorite`. I encourage you not to look unless you are stuck!  

`add_favorite` should...  
  1. Save the song which you will be favoriting in an instance variable.  
  2. Create a new Favorite instance that...  
    a. Belongs to the song.  
    b. Belongs to the user who is creating the favorite.  
  3. Redirect to the show page for the artist once the song is added.

`remove_favorite` should...  
  1. Save the song you will be un-favoriting in an instance variable.  
  2. Delete the Favorite instance that references the song that is being un-favorited.  
  3. Redirect to the show page for the artist once the song is added.  

If you'd like to take a peek now, [here's the Tunr Favorite solution](https://github.com/ga-dc/tunr_rails_many_to_many/tree/favorites-solution).


## Closing Q&A

## Bonus Homework: [Scribble Categories and Tags](https://github.com/ga-dc/scribble/blob/master/readme.md#many-to-many-bonus)

Example: [Deployed Scribble](https://wdi-scribble.herokuapp.com/)<|MERGE_RESOLUTION|>--- conflicted
+++ resolved
@@ -62,16 +62,6 @@
 In pairs, spend **5 minutes** answering the following questions for the below list of models...  
   1. What would a many-to-many relationship look like between these two models?
   2. What would be a descriptive name for their resulting join table?
-<<<<<<< HEAD
-  3. Are there any additional columns you could add to the join table (e.g., `num_guests`)?
-
-Models    
-  1. Students and Courses  
-  2. Doctors and Patients  
-  3. Posts and Categories  
-  4. Songs and Playlists  
-  5. Authors and Books
-=======
   3. What would be a useful additional column to include in the join table (e.g., `num_guests`)?
 
 Models  
@@ -80,7 +70,6 @@
   3. Doctors and Patients  
   4. Posts and Categories  
   5. Songs and Playlists  
->>>>>>> 2c7982d7
 
 ### Generating the Model / Migration (10 minutes / 0:40)
 
